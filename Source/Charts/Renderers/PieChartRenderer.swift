//
//  PieChartRenderer.swift
//  Charts
//
//  Copyright 2015 Daniel Cohen Gindi & Philipp Jahoda
//  A port of MPAndroidChart for iOS
//  Licensed under Apache License 2.0
//
//  https://github.com/danielgindi/Charts
//

import Foundation
import CoreGraphics

#if !os(OSX)
    import UIKit
#endif


open class PieChartRenderer: DataRenderer
{
    @objc open weak var chart: PieChartView?
    
    @objc public init(chart: PieChartView, animator: Animator, viewPortHandler: ViewPortHandler)
    {
        super.init(animator: animator, viewPortHandler: viewPortHandler)
        
        self.chart = chart
    }
    
    open override func drawData(context: CGContext)
    {
        guard let chart = chart else { return }
        
        let pieData = chart.data
        
        if pieData != nil
        {
            for set in pieData!.dataSets as! [IPieChartDataSet]
            {
                if set.isVisible && set.entryCount > 0
                {
                    drawDataSet(context: context, dataSet: set)
                }
            }
        }
    }
    
    @objc open func calculateMinimumRadiusForSpacedSlice(
        center: CGPoint,
        radius: CGFloat,
        angle: CGFloat,
        arcStartPointX: CGFloat,
        arcStartPointY: CGFloat,
        startAngle: CGFloat,
        sweepAngle: CGFloat) -> CGFloat
    {
        let angleMiddle = startAngle + sweepAngle / 2.0
        
        // Other point of the arc
        let arcEndPointX = center.x + radius * cos((startAngle + sweepAngle).DEG2RAD)
        let arcEndPointY = center.y + radius * sin((startAngle + sweepAngle).DEG2RAD)
        
        // Middle point on the arc
        let arcMidPointX = center.x + radius * cos(angleMiddle.DEG2RAD)
        let arcMidPointY = center.y + radius * sin(angleMiddle.DEG2RAD)
        
        // This is the base of the contained triangle
        let basePointsDistance = sqrt(
            pow(arcEndPointX - arcStartPointX, 2) +
                pow(arcEndPointY - arcStartPointY, 2))
        
        // After reducing space from both sides of the "slice",
        //   the angle of the contained triangle should stay the same.
        // So let's find out the height of that triangle.
        let containedTriangleHeight = (basePointsDistance / 2.0 *
            tan((180.0 - angle).DEG2RAD / 2.0))
        
        // Now we subtract that from the radius
        var spacedRadius = radius - containedTriangleHeight
        
        // And now subtract the height of the arc that's between the triangle and the outer circle
        spacedRadius -= sqrt(
            pow(arcMidPointX - (arcEndPointX + arcStartPointX) / 2.0, 2) +
                pow(arcMidPointY - (arcEndPointY + arcStartPointY) / 2.0, 2))
        
        return spacedRadius
    }
    
    /// Calculates the sliceSpace to use based on visible values and their size compared to the set sliceSpace.
    @objc open func getSliceSpace(dataSet: IPieChartDataSet) -> CGFloat
    {
        guard
            dataSet.automaticallyDisableSliceSpacing,
            let data = chart?.data as? PieChartData
            else { return dataSet.sliceSpace }
        
        let spaceSizeRatio = dataSet.sliceSpace / min(viewPortHandler.contentWidth, viewPortHandler.contentHeight)
        let minValueRatio = dataSet.yMin / data.yValueSum * 2.0
        
        let sliceSpace = spaceSizeRatio > CGFloat(minValueRatio)
            ? 0.0
            : dataSet.sliceSpace
        
        return sliceSpace
    }

    @objc open func drawDataSet(context: CGContext, dataSet: IPieChartDataSet)
    {
        guard let chart = chart else {return }
        
        var angle: CGFloat = 0.0
        let rotationAngle = chart.rotationAngle
        
        let phaseX = animator.phaseX
        let phaseY = animator.phaseY
        
        let entryCount = dataSet.entryCount
        var drawAngles = chart.drawAngles
        let center = chart.centerCircleBox
        let radius = chart.radius
        let drawInnerArc = chart.drawHoleEnabled && !chart.drawSlicesUnderHoleEnabled
        let userInnerRadius = drawInnerArc ? radius * chart.holeRadiusPercent : 0.0
        let drawShadows = chart.drawShadowsEnabled
        let shadowOffset = chart.shadowOffset
        let shadowBlur = chart.shadowBlur

        var visibleAngleCount = 0
        for j in 0 ..< entryCount
        {
            guard let e = dataSet.entryForIndex(j) else { continue }
            if ((abs(e.y) > Double.ulpOfOne))
            {
                visibleAngleCount += 1
            }
        }
        
        let sliceSpace = visibleAngleCount <= 1 ? 0.0 : getSliceSpace(dataSet: dataSet)

        context.saveGState()
        
        for j in 0 ..< entryCount
        {
            let sliceAngle = drawAngles[j]
            var innerRadius = userInnerRadius
            
            guard let e = dataSet.entryForIndex(j) else { continue }
            
            // draw only if the value is greater than zero
            if (abs(e.y) > Double.ulpOfOne)
            {
                if !chart.needsHighlight(index: j)
                {
                    let accountForSliceSpacing = sliceSpace > 0.0 && sliceAngle <= 180.0

                    if drawShadows {
                        context.setShadow(offset: shadowOffset, blur: shadowBlur, color: dataSet.color(atIndex: j).withAlphaComponent(0.3).cgColor)
                    }

                    context.setFillColor(dataSet.color(atIndex: j).cgColor)
                    
                    let sliceSpaceAngleOuter = visibleAngleCount == 1 ?
                        0.0 :
                        sliceSpace / radius.DEG2RAD
                    let startAngleOuter = rotationAngle + (angle + sliceSpaceAngleOuter / 2.0) * CGFloat(phaseY)
                    var sweepAngleOuter = (sliceAngle - sliceSpaceAngleOuter) * CGFloat(phaseY)
                    if sweepAngleOuter < 0.0
                    {
                        sweepAngleOuter = 0.0
                    }
                    
                    let arcStartPointX = center.x + radius * cos(startAngleOuter.DEG2RAD)
                    let arcStartPointY = center.y + radius * sin(startAngleOuter.DEG2RAD)

                    let path = CGMutablePath()
                    
                    path.move(to: CGPoint(x: arcStartPointX,
                                          y: arcStartPointY))
                    
                    path.addRelativeArc(center: center, radius: radius, startAngle: startAngleOuter.DEG2RAD, delta: sweepAngleOuter.DEG2RAD)

                    if drawInnerArc &&
                        (innerRadius > 0.0 || accountForSliceSpacing)
                    {
                        if accountForSliceSpacing
                        {
                            var minSpacedRadius = calculateMinimumRadiusForSpacedSlice(
                                center: center,
                                radius: radius,
                                angle: sliceAngle * CGFloat(phaseY),
                                arcStartPointX: arcStartPointX,
                                arcStartPointY: arcStartPointY,
                                startAngle: startAngleOuter,
                                sweepAngle: sweepAngleOuter)
                            if minSpacedRadius < 0.0
                            {
                                minSpacedRadius = -minSpacedRadius
                            }
                            innerRadius = min(max(innerRadius, minSpacedRadius), radius)
                        }
                        
                        let sliceSpaceAngleInner = visibleAngleCount == 1 || innerRadius == 0.0 ?
                            0.0 :
                            sliceSpace / innerRadius.DEG2RAD
                        let startAngleInner = rotationAngle + (angle + sliceSpaceAngleInner / 2.0) * CGFloat(phaseY)
                        var sweepAngleInner = (sliceAngle - sliceSpaceAngleInner) * CGFloat(phaseY)
                        if sweepAngleInner < 0.0
                        {
                            sweepAngleInner = 0.0
                        }
                        let endAngleInner = startAngleInner + sweepAngleInner
                        
                        path.addLine(
                            to: CGPoint(
                                x: center.x + innerRadius * cos(endAngleInner.DEG2RAD),
                                y: center.y + innerRadius * sin(endAngleInner.DEG2RAD)))
                        
                        path.addRelativeArc(center: center, radius: innerRadius, startAngle: endAngleInner.DEG2RAD, delta: -sweepAngleInner.DEG2RAD)
                    }
                    else
                    {
                        if accountForSliceSpacing
                        {
                            let angleMiddle = startAngleOuter + sweepAngleOuter / 2.0
                            
                            let sliceSpaceOffset =
                                calculateMinimumRadiusForSpacedSlice(
                                    center: center,
                                    radius: radius,
                                    angle: sliceAngle * CGFloat(phaseY),
                                    arcStartPointX: arcStartPointX,
                                    arcStartPointY: arcStartPointY,
                                    startAngle: startAngleOuter,
                                    sweepAngle: sweepAngleOuter)

                            let arcEndPointX = center.x + sliceSpaceOffset * cos(angleMiddle.DEG2RAD)
                            let arcEndPointY = center.y + sliceSpaceOffset * sin(angleMiddle.DEG2RAD)
                            
                            path.addLine(
                                to: CGPoint(
                                    x: arcEndPointX,
                                    y: arcEndPointY))
                        }
                        else
                        {
                            path.addLine(to: center)
                        }
                    }
                    
                    path.closeSubpath()
                    
                    context.beginPath()
                    context.addPath(path)
                    context.fillPath(using: .evenOdd)
                }
            }
            
            angle += sliceAngle * CGFloat(phaseX)
        }
        
        context.restoreGState()
    }
    
    open override func drawValues(context: CGContext)
    {
        guard
            let chart = chart,
            let data = chart.data
            else { return }
        
        let center = chart.centerCircleBox
        
        // get whole the radius
        let radius = chart.radius
        let rotationAngle = chart.rotationAngle
        var drawAngles = chart.drawAngles
        var absoluteAngles = chart.absoluteAngles
        
        let phaseX = animator.phase(dimension: .x)
        let phaseY = animator.phase(dimension: .y)
        let phaseH = animator.phase(dimension: .h)

        var labelRadiusOffset = radius / 10.0 * 3.0
        
        if chart.drawHoleEnabled
        {
            labelRadiusOffset = (radius - (radius * chart.holeRadiusPercent)) / 2.0
        }
        
        let labelRadius = radius - labelRadiusOffset
        
        var dataSets = data.dataSets
        
        let yValueSum = (data as! PieChartData).yValueSum
        
        let drawEntryLabels = chart.isDrawEntryLabelsEnabled
        let usePercentValuesEnabled = chart.usePercentValuesEnabled
        let entryLabelColor = chart.entryLabelColor
        let entryLabelFont = chart.entryLabelFont
        
        var angle: CGFloat = 0.0
        var xIndex = 0
        
        context.saveGState()
        defer { context.restoreGState() }
        
        for i in 0 ..< dataSets.count
        {
            guard let dataSet = dataSets[i] as? IPieChartDataSet else { continue }
            
            let drawValues = dataSet.isDrawValuesEnabled
            
            if !drawValues && !drawEntryLabels && !dataSet.isDrawIconsEnabled
            {
                continue
            }
            
            let iconsOffset = dataSet.iconsOffset
            
            let xValuePosition = dataSet.xValuePosition
            let yValuePosition = dataSet.yValuePosition
            
            let valueFont = dataSet.valueFont
            let entryLabelFont = dataSet.entryLabelFont ?? valueFont
            let lineHeight = valueFont.lineHeight
            let entryLineHeight = entryLabelFont.lineHeight
            let drawLabelAboveValue = dataSet.drawLabelAboveValue
            
            guard let formatter = dataSet.valueFormatter else { continue }
            
            for j in 0 ..< dataSet.entryCount
            {
                guard let e = dataSet.entryForIndex(j) else { continue }
                let pe = e as? PieChartDataEntry

                let entryNeedsHighlight = chart.needsHighlight(index: j)
                
                if xIndex == 0
                {
                    angle = 0.0
                }
                else
                {
                    angle = absoluteAngles[xIndex - 1] * CGFloat(phaseX)
                }
                
                let sliceAngle = drawAngles[xIndex]
                let sliceSpace = getSliceSpace(dataSet: dataSet)
                let sliceSpaceMiddleAngle = sliceSpace / labelRadius.DEG2RAD
                
                // offset needed to center the drawn text in the slice
                let angleOffset = (sliceAngle - sliceSpaceMiddleAngle / 2.0) / 2.0

                angle = angle + angleOffset

                let transformedAngle = rotationAngle + angle * CGFloat(phaseY)// + (entryNeedsHighlight ? dataSet.selectionShift * CGFloat(phaseH): 0)
                
                let value = usePercentValuesEnabled ? e.y / yValueSum * 100.0 : e.y

                let valueText = formatter.stringForValue(
                    value,
                    entry: e,
                    dataSetIndex: i,
                    viewPortHandler: viewPortHandler)
<<<<<<< HEAD

                let sliceXBase = cos(transformedAngle * ChartUtils.Math.FDEG2RAD)
                let sliceYBase = sin(transformedAngle * ChartUtils.Math.FDEG2RAD)
=======
                
                let sliceXBase = cos(transformedAngle.DEG2RAD)
                let sliceYBase = sin(transformedAngle.DEG2RAD)
>>>>>>> f1acb2a6
                
                let drawXOutside = drawEntryLabels && xValuePosition == .outsideSlice
                let drawYOutside = drawValues && yValuePosition == .outsideSlice
                let drawXInside = drawEntryLabels && xValuePosition == .insideSlice
                let drawYInside = drawValues && yValuePosition == .insideSlice
                
                let valueTextColor = dataSet.valueTextColorAt(j)
                let entryLabelColor = dataSet.entryLabelColor
                
                if drawXOutside || drawYOutside
                {
                    let valueLineLength1 = dataSet.valueLinePart1Length
                    let valueLineLength2 = dataSet.valueLinePart2Length
                    let valueLinePart1OffsetPercentage = dataSet.valueLinePart1OffsetPercentage
                    
                    var pt2: CGPoint
                    var labelPoint: CGPoint
                    var align: NSTextAlignment
                    
                    var line1Radius: CGFloat
                    
                    if chart.drawHoleEnabled
                    {
                        line1Radius = (radius - (radius * chart.holeRadiusPercent)) * valueLinePart1OffsetPercentage + (radius * chart.holeRadiusPercent)
                    }
                    else
                    {
                        line1Radius = radius * valueLinePart1OffsetPercentage
                    }
                    if entryNeedsHighlight {
                        line1Radius += dataSet.selectionShift
                    }
                    
                    let polyline2Length = dataSet.valueLineVariableLength
                        ? labelRadius * valueLineLength2 * abs(sin(transformedAngle.DEG2RAD))
                        : labelRadius * valueLineLength2
                    
                    let pt0 = CGPoint(
                        x: line1Radius * sliceXBase + center.x,
                        y: line1Radius * sliceYBase + center.y)
                    
                    let pt1 = CGPoint(
                        x: labelRadius * (1 + valueLineLength1) * sliceXBase + center.x,
                        y: labelRadius * (1 + valueLineLength1) * sliceYBase + center.y)

                    if transformedAngle.truncatingRemainder(dividingBy: 360.0) >= 90.0 && transformedAngle.truncatingRemainder(dividingBy: 360.0) <= 270.0
                    {
                        pt2 = CGPoint(x: pt1.x - polyline2Length, y: pt1.y)
                        align = .right
                        labelPoint = CGPoint(x: pt2.x - 15, y: pt2.y - (lineHeight < entryLineHeight ? entryLineHeight : lineHeight))
                    }
                    else
                    {
                        pt2 = CGPoint(x: pt1.x + polyline2Length, y: pt1.y)
                        align = .left
                        labelPoint = CGPoint(x: pt2.x + 15, y: pt2.y - (lineHeight < entryLineHeight ? entryLineHeight : lineHeight))
                    }

                    var textWidth: CGFloat = 0
                    if let text = pe?.label {
                        let attributes = [NSFontAttributeName: entryLabelFont,
                                          NSForegroundColorAttributeName: entryLabelColor ?? valueTextColor]
                        textWidth = text.size(attributes: attributes).width
                    }

                    let valueWidth = valueText.size(attributes: [NSFontAttributeName: valueFont, NSForegroundColorAttributeName: valueTextColor]).width

                    if valueWidth > textWidth {
                        textWidth = valueWidth
                    }
                    var chartWidth = chart.circleBox.width
                    if let contentWidth = self.viewPortHandler?.contentWidth {
                        chartWidth = contentWidth
                    }
                    if labelPoint.x + textWidth > chartWidth {
                        labelPoint.x -= labelPoint.x + textWidth - chartWidth
                    }

                    if dataSet.valueLineColor != nil
                    {
                        context.setStrokeColor(dataSet.valueLineColor!.cgColor)
                        context.setLineWidth(dataSet.valueLineWidth)
                        
                        context.move(to: CGPoint(x: pt0.x, y: pt0.y))
                        context.addLine(to: CGPoint(x: pt1.x, y: pt1.y))
                        context.addLine(to: CGPoint(x: pt2.x, y: pt2.y))
                        
                        context.drawPath(using: CGPathDrawingMode.stroke)
                    }
                    
                    if drawXOutside && drawYOutside
                    {
                        ChartUtils.drawText(
                            context: context,
                            text: valueText,
                            point: CGPoint(x: labelPoint.x, y: labelPoint.y + (drawLabelAboveValue ? entryLineHeight : 0)),
                            align: align,
                            attributes: [NSAttributedStringKey.font: valueFont, NSAttributedStringKey.foregroundColor: valueTextColor]
                        )

                        if j < data.entryCount && pe?.label != nil
                        {
                            ChartUtils.drawText(
                                context: context,
                                text: pe!.label!,
                                point: CGPoint(x: labelPoint.x, y: labelPoint.y + (drawLabelAboveValue ? 0 : lineHeight)),
                                align: align,
                                attributes: [
<<<<<<< HEAD
                                    NSFontAttributeName: entryLabelFont,
                                    NSForegroundColorAttributeName: entryLabelColor ?? valueTextColor]
=======
                                    NSAttributedStringKey.font: entryLabelFont ?? valueFont,
                                    NSAttributedStringKey.foregroundColor: entryLabelColor ?? valueTextColor]
>>>>>>> f1acb2a6
                            )
                        }

                    }
                    else if drawXOutside
                    {
                        if j < data.entryCount && pe?.label != nil
                        {
                            ChartUtils.drawText(
                                context: context,
                                text: pe!.label!,
                                point: CGPoint(x: labelPoint.x, y: labelPoint.y + lineHeight / 2.0),
                                align: align,
                                attributes: [
<<<<<<< HEAD
                                    NSFontAttributeName: entryLabelFont,
                                    NSForegroundColorAttributeName: entryLabelColor ?? valueTextColor]
=======
                                    NSAttributedStringKey.font: entryLabelFont ?? valueFont,
                                    NSAttributedStringKey.foregroundColor: entryLabelColor ?? valueTextColor]
>>>>>>> f1acb2a6
                            )
                        }
                    }
                    else if drawYOutside
                    {
                        ChartUtils.drawText(
                            context: context,
                            text: valueText,
                            point: CGPoint(x: labelPoint.x, y: labelPoint.y + lineHeight / 2.0),
                            align: align,
                            attributes: [NSAttributedStringKey.font: valueFont, NSAttributedStringKey.foregroundColor: valueTextColor]
                        )
                    }
                }
                
                if drawXInside || drawYInside
                {
                    // calculate the text position
                    let x = labelRadius * sliceXBase + center.x
                    let y = labelRadius * sliceYBase + center.y - lineHeight
                 
                    if drawXInside && drawYInside
                    {
                        ChartUtils.drawText(
                            context: context,
                            text: valueText,
                            point: CGPoint(x: x, y: y),
                            align: .center,
                            attributes: [NSAttributedStringKey.font: valueFont, NSAttributedStringKey.foregroundColor: valueTextColor]
                        )
                        
                        if j < data.entryCount && pe?.label != nil
                        {
                            ChartUtils.drawText(
                                context: context,
                                text: pe!.label!,
                                point: CGPoint(x: x, y: y + lineHeight),
                                align: .center,
                                attributes: [
<<<<<<< HEAD
                                    NSFontAttributeName: entryLabelFont,
                                    NSForegroundColorAttributeName: entryLabelColor ?? valueTextColor]
=======
                                    NSAttributedStringKey.font: entryLabelFont ?? valueFont,
                                    NSAttributedStringKey.foregroundColor: entryLabelColor ?? valueTextColor]
>>>>>>> f1acb2a6
                            )
                        }
                    }
                    else if drawXInside
                    {
                        if j < data.entryCount && pe?.label != nil
                        {
                            ChartUtils.drawText(
                                context: context,
                                text: pe!.label!,
                                point: CGPoint(x: x, y: y + lineHeight / 2.0),
                                align: .center,
                                attributes: [
<<<<<<< HEAD
                                    NSFontAttributeName: entryLabelFont,
                                    NSForegroundColorAttributeName: entryLabelColor ?? valueTextColor]
=======
                                    NSAttributedStringKey.font: entryLabelFont ?? valueFont,
                                    NSAttributedStringKey.foregroundColor: entryLabelColor ?? valueTextColor]
>>>>>>> f1acb2a6
                            )
                        }
                    }
                    else if drawYInside
                    {
                        ChartUtils.drawText(
                            context: context,
                            text: valueText,
                            point: CGPoint(x: x, y: y + lineHeight / 2.0),
                            align: .center,
                            attributes: [NSAttributedStringKey.font: valueFont, NSAttributedStringKey.foregroundColor: valueTextColor]
                        )
                    }
                }
                
                if let icon = e.icon, dataSet.isDrawIconsEnabled
                {
                    // calculate the icon's position
                    
                    let x = (labelRadius + iconsOffset.y) * sliceXBase + center.x
                    var y = (labelRadius + iconsOffset.y) * sliceYBase + center.y
                    y += iconsOffset.x
                    
                    ChartUtils.drawImage(context: context,
                                         image: icon,
                                         x: x,
                                         y: y,
                                         size: icon.size)
                }

                xIndex += 1
            }
        }
    }
    
    open override func drawExtras(context: CGContext)
    {
        drawHole(context: context)
        drawCenterText(context: context)
    }
    
    /// draws the hole in the center of the chart and the transparent circle / hole
    private func drawHole(context: CGContext)
    {
        guard let chart = chart else { return }
        
        if chart.drawHoleEnabled
        {
            context.saveGState()
            
            let radius = chart.radius
            let holeRadius = radius * chart.holeRadiusPercent
            let center = chart.centerCircleBox
            
            if let holeColor = chart.holeColor
            {
                if holeColor != NSUIColor.clear
                {
                    // draw the hole-circle
                    context.setFillColor(chart.holeColor!.cgColor)
                    context.fillEllipse(in: CGRect(x: center.x - holeRadius, y: center.y - holeRadius, width: holeRadius * 2.0, height: holeRadius * 2.0))
                }
            }
            
            // only draw the circle if it can be seen (not covered by the hole)
            if let transparentCircleColor = chart.transparentCircleColor
            {
                if transparentCircleColor != NSUIColor.clear &&
                    chart.transparentCircleRadiusPercent > chart.holeRadiusPercent
                {
                    let alpha = animator.phaseX * animator.phaseY
                    let secondHoleRadius = radius * chart.transparentCircleRadiusPercent
                    
                    // make transparent
                    context.setAlpha(CGFloat(alpha))
                    context.setFillColor(transparentCircleColor.cgColor)
                    
                    // draw the transparent-circle
                    context.beginPath()
                    context.addEllipse(in: CGRect(
                        x: center.x - secondHoleRadius,
                        y: center.y - secondHoleRadius,
                        width: secondHoleRadius * 2.0,
                        height: secondHoleRadius * 2.0))
                    context.addEllipse(in: CGRect(
                        x: center.x - holeRadius,
                        y: center.y - holeRadius,
                        width: holeRadius * 2.0,
                        height: holeRadius * 2.0))
                    context.fillPath(using: .evenOdd)
                }
            }
            
            context.restoreGState()
        }
    }
    
    /// draws the description text in the center of the pie chart makes most sense when center-hole is enabled
    private func drawCenterText(context: CGContext)
    {
        guard
            let chart = chart,
            let centerAttributedText = chart.centerAttributedText
            else { return }
        
        if chart.drawCenterTextEnabled && centerAttributedText.length > 0
        {
            let center = chart.centerCircleBox
            let offset = chart.centerTextOffset
            let innerRadius = chart.drawHoleEnabled && !chart.drawSlicesUnderHoleEnabled ? chart.radius * chart.holeRadiusPercent : chart.radius
            
            let x = center.x + offset.x
            let y = center.y + offset.y
            
            let holeRect = CGRect(
                x: x - innerRadius,
                y: y - innerRadius,
                width: innerRadius * 2.0,
                height: innerRadius * 2.0)
            var boundingRect = holeRect
            
            if chart.centerTextRadiusPercent > 0.0
            {
                boundingRect = boundingRect.insetBy(dx: (boundingRect.width - boundingRect.width * chart.centerTextRadiusPercent) / 2.0, dy: (boundingRect.height - boundingRect.height * chart.centerTextRadiusPercent) / 2.0)
            }
            
            let textBounds = centerAttributedText.boundingRect(with: boundingRect.size, options: [.usesLineFragmentOrigin, .usesFontLeading, .truncatesLastVisibleLine], context: nil)
            
            var drawingRect = boundingRect
            drawingRect.origin.x += (boundingRect.size.width - textBounds.size.width) / 2.0
            drawingRect.origin.y += (boundingRect.size.height - textBounds.size.height) / 2.0
            drawingRect.size = textBounds.size
            
            context.saveGState()

            let clippingPath = CGPath(ellipseIn: holeRect, transform: nil)
            context.beginPath()
            context.addPath(clippingPath)
            context.clip()
            
            centerAttributedText.draw(with: drawingRect, options: [.usesLineFragmentOrigin, .usesFontLeading, .truncatesLastVisibleLine], context: nil)
            
            context.restoreGState()
        }
    }
    
    open override func drawHighlighted(context: CGContext, indices: [Highlight])
    {
        guard
            let chart = chart,
            let data = chart.data
            else { return }
        
        context.saveGState()
        
        let phaseX = animator.phase(dimension: .x)
        let phaseY = animator.phase(dimension: .y)
        let phaseH = animator.phase(dimension: .h)
        
        var angle: CGFloat = 0.0
        let rotationAngle = chart.rotationAngle
        
        var drawAngles = chart.drawAngles
        var absoluteAngles = chart.absoluteAngles
        let center = chart.centerCircleBox
        let radius = chart.radius
        let drawInnerArc = chart.drawHoleEnabled && !chart.drawSlicesUnderHoleEnabled
        let userInnerRadius = drawInnerArc ? radius * chart.holeRadiusPercent : 0.0
        let drawShadows = chart.drawHighlightShadowsEnabled
        let shadowOffset = chart.shadowOffset
        let shadowBlur = chart.shadowBlur

        for i in 0 ..< indices.count
        {
            // get the index to highlight
            let index = Int(indices[i].x)
            if index >= drawAngles.count
            {
                continue
            }
            
            guard let set = data.getDataSetByIndex(indices[i].dataSetIndex) as? IPieChartDataSet else { continue }
            
            if !set.isHighlightEnabled
            {
                continue
            }

            let entryCount = set.entryCount
            var visibleAngleCount = 0
            for j in 0 ..< entryCount
            {
                guard let e = set.entryForIndex(j) else { continue }
                if ((abs(e.y) > Double.ulpOfOne))
                {
                    visibleAngleCount += 1
                }
            }
            
            if index == 0
            {
                angle = 0.0
            }
            else
            {
                angle = absoluteAngles[index - 1] * CGFloat(phaseX)
            }
            
            let sliceSpace = visibleAngleCount <= 1 ? 0.0 : CGFloat(abs(set.sliceSpace - set.selectionSliceSpace)) * CGFloat(phaseH)

            let innerShift = set.innerSelectionShift
            let sliceAngle = drawAngles[index]
            var innerRadius = userInnerRadius + innerShift * CGFloat(phaseH)
            
            let shift = set.selectionShift
            let highlightedRadius = radius + shift * CGFloat(phaseH)
            
            let accountForSliceSpacing = sliceSpace > 0.0 && sliceAngle <= 180.0
            
<<<<<<< HEAD
            if drawShadows {
                context.setShadow(offset: shadowOffset, blur: shadowBlur, color: set.color(atIndex: index).withAlphaComponent(0.3).cgColor)
            }

            context.setFillColor(set.color(atIndex: index).cgColor)
            
=======
            context.setFillColor(set.highlightColor?.cgColor ?? set.color(atIndex: index).cgColor)

>>>>>>> f1acb2a6
            let sliceSpaceAngleOuter = visibleAngleCount == 1 ?
                0.0 :
                sliceSpace / radius.DEG2RAD
            
            let sliceSpaceAngleShifted = visibleAngleCount == 1 ?
                0.0 :
                sliceSpace / highlightedRadius.DEG2RAD
            
            let startAngleOuter = rotationAngle + (angle + sliceSpaceAngleOuter / 2.0) * CGFloat(phaseY)
            var sweepAngleOuter = (sliceAngle - sliceSpaceAngleOuter) * CGFloat(phaseY)
            if sweepAngleOuter < 0.0
            {
                sweepAngleOuter = 0.0
            }
            
            let startAngleShifted = rotationAngle + (angle + sliceSpaceAngleShifted / 2.0) * CGFloat(phaseY)
            var sweepAngleShifted = (sliceAngle - sliceSpaceAngleShifted) * CGFloat(phaseY)
            if sweepAngleShifted < 0.0
            {
                sweepAngleShifted = 0.0
            }
            
            let path = CGMutablePath()
            
            path.move(to: CGPoint(x: center.x + highlightedRadius * cos(startAngleShifted.DEG2RAD),
                                  y: center.y + highlightedRadius * sin(startAngleShifted.DEG2RAD)))
            
            path.addRelativeArc(center: center, radius: highlightedRadius, startAngle: startAngleShifted.DEG2RAD,
                                delta: sweepAngleShifted.DEG2RAD)
            
            var sliceSpaceRadius: CGFloat = 0.0
            if accountForSliceSpacing
            {
                sliceSpaceRadius = calculateMinimumRadiusForSpacedSlice(
                    center: center,
                    radius: radius,
                    angle: sliceAngle * CGFloat(phaseY),
                    arcStartPointX: center.x + radius * cos(startAngleOuter.DEG2RAD),
                    arcStartPointY: center.y + radius * sin(startAngleOuter.DEG2RAD),
                    startAngle: startAngleOuter,
                    sweepAngle: sweepAngleOuter)
            }
            
            if drawInnerArc &&
                (innerRadius > 0.0 || accountForSliceSpacing)
            {
                if accountForSliceSpacing
                {
                    var minSpacedRadius = sliceSpaceRadius
                    if minSpacedRadius < 0.0
                    {
                        minSpacedRadius = -minSpacedRadius
                    }
                    innerRadius = min(max(innerRadius, minSpacedRadius), radius)
                }
                
                let sliceSpaceAngleInner = visibleAngleCount == 1 || innerRadius == 0.0 ?
                    0.0 :
                    sliceSpace / innerRadius.DEG2RAD
                let startAngleInner = rotationAngle + (angle + sliceSpaceAngleInner / 2.0) * CGFloat(phaseY)
                var sweepAngleInner = (sliceAngle - sliceSpaceAngleInner) * CGFloat(phaseY)
                if sweepAngleInner < 0.0
                {
                    sweepAngleInner = 0.0
                }
                let endAngleInner = startAngleInner + sweepAngleInner
                
                path.addLine(
                    to: CGPoint(
                        x: center.x + innerRadius * cos(endAngleInner.DEG2RAD),
                        y: center.y + innerRadius * sin(endAngleInner.DEG2RAD)))
                
                path.addRelativeArc(center: center, radius: innerRadius,
                                    startAngle: endAngleInner.DEG2RAD,
                                    delta: -sweepAngleInner.DEG2RAD)
            }
            else
            {
                if accountForSliceSpacing
                {
                    let angleMiddle = startAngleOuter + sweepAngleOuter / 2.0
                    
                    let arcEndPointX = center.x + sliceSpaceRadius * cos(angleMiddle.DEG2RAD)
                    let arcEndPointY = center.y + sliceSpaceRadius * sin(angleMiddle.DEG2RAD)
                    
                    path.addLine(
                        to: CGPoint(
                            x: arcEndPointX,
                            y: arcEndPointY))
                }
                else
                {
                    path.addLine(to: center)
                }
            }
            
            path.closeSubpath()
            
            context.beginPath()
            context.addPath(path)
            context.fillPath(using: .evenOdd)
        }
        
        context.restoreGState()
    }
}<|MERGE_RESOLUTION|>--- conflicted
+++ resolved
@@ -362,16 +362,10 @@
                     entry: e,
                     dataSetIndex: i,
                     viewPortHandler: viewPortHandler)
-<<<<<<< HEAD
-
-                let sliceXBase = cos(transformedAngle * ChartUtils.Math.FDEG2RAD)
-                let sliceYBase = sin(transformedAngle * ChartUtils.Math.FDEG2RAD)
-=======
-                
+
                 let sliceXBase = cos(transformedAngle.DEG2RAD)
                 let sliceYBase = sin(transformedAngle.DEG2RAD)
->>>>>>> f1acb2a6
-                
+
                 let drawXOutside = drawEntryLabels && xValuePosition == .outsideSlice
                 let drawYOutside = drawValues && yValuePosition == .outsideSlice
                 let drawXInside = drawEntryLabels && xValuePosition == .insideSlice
@@ -431,20 +425,18 @@
 
                     var textWidth: CGFloat = 0
                     if let text = pe?.label {
-                        let attributes = [NSFontAttributeName: entryLabelFont,
-                                          NSForegroundColorAttributeName: entryLabelColor ?? valueTextColor]
-                        textWidth = text.size(attributes: attributes).width
-                    }
-
-                    let valueWidth = valueText.size(attributes: [NSFontAttributeName: valueFont, NSForegroundColorAttributeName: valueTextColor]).width
+                        let attributes = [NSAttributedStringKey.font: entryLabelFont,
+                                          NSAttributedStringKey.foregroundColor: entryLabelColor ?? valueTextColor]
+                        textWidth = text.size(withAttributes: attributes).width
+                    }
+
+                    let valueWidth = valueText.size(withAttributes: [NSAttributedStringKey.font: valueFont, NSAttributedStringKey.foregroundColor: valueTextColor]).width
 
                     if valueWidth > textWidth {
                         textWidth = valueWidth
                     }
-                    var chartWidth = chart.circleBox.width
-                    if let contentWidth = self.viewPortHandler?.contentWidth {
-                        chartWidth = contentWidth
-                    }
+                    var chartWidth = self.viewPortHandler.contentWidth
+
                     if labelPoint.x + textWidth > chartWidth {
                         labelPoint.x -= labelPoint.x + textWidth - chartWidth
                     }
@@ -479,13 +471,8 @@
                                 point: CGPoint(x: labelPoint.x, y: labelPoint.y + (drawLabelAboveValue ? 0 : lineHeight)),
                                 align: align,
                                 attributes: [
-<<<<<<< HEAD
-                                    NSFontAttributeName: entryLabelFont,
-                                    NSForegroundColorAttributeName: entryLabelColor ?? valueTextColor]
-=======
-                                    NSAttributedStringKey.font: entryLabelFont ?? valueFont,
+                                    NSAttributedStringKey.font: entryLabelFont,
                                     NSAttributedStringKey.foregroundColor: entryLabelColor ?? valueTextColor]
->>>>>>> f1acb2a6
                             )
                         }
 
@@ -500,13 +487,8 @@
                                 point: CGPoint(x: labelPoint.x, y: labelPoint.y + lineHeight / 2.0),
                                 align: align,
                                 attributes: [
-<<<<<<< HEAD
-                                    NSFontAttributeName: entryLabelFont,
-                                    NSForegroundColorAttributeName: entryLabelColor ?? valueTextColor]
-=======
-                                    NSAttributedStringKey.font: entryLabelFont ?? valueFont,
+                                    NSAttributedStringKey.font: entryLabelFont,
                                     NSAttributedStringKey.foregroundColor: entryLabelColor ?? valueTextColor]
->>>>>>> f1acb2a6
                             )
                         }
                     }
@@ -546,13 +528,8 @@
                                 point: CGPoint(x: x, y: y + lineHeight),
                                 align: .center,
                                 attributes: [
-<<<<<<< HEAD
-                                    NSFontAttributeName: entryLabelFont,
-                                    NSForegroundColorAttributeName: entryLabelColor ?? valueTextColor]
-=======
-                                    NSAttributedStringKey.font: entryLabelFont ?? valueFont,
+                                    NSAttributedStringKey.font: entryLabelFont,
                                     NSAttributedStringKey.foregroundColor: entryLabelColor ?? valueTextColor]
->>>>>>> f1acb2a6
                             )
                         }
                     }
@@ -566,13 +543,8 @@
                                 point: CGPoint(x: x, y: y + lineHeight / 2.0),
                                 align: .center,
                                 attributes: [
-<<<<<<< HEAD
-                                    NSFontAttributeName: entryLabelFont,
-                                    NSForegroundColorAttributeName: entryLabelColor ?? valueTextColor]
-=======
-                                    NSAttributedStringKey.font: entryLabelFont ?? valueFont,
+                                    NSAttributedStringKey.font: entryLabelFont,
                                     NSAttributedStringKey.foregroundColor: entryLabelColor ?? valueTextColor]
->>>>>>> f1acb2a6
                             )
                         }
                     }
@@ -792,17 +764,12 @@
             
             let accountForSliceSpacing = sliceSpace > 0.0 && sliceAngle <= 180.0
             
-<<<<<<< HEAD
             if drawShadows {
                 context.setShadow(offset: shadowOffset, blur: shadowBlur, color: set.color(atIndex: index).withAlphaComponent(0.3).cgColor)
             }
 
-            context.setFillColor(set.color(atIndex: index).cgColor)
-            
-=======
             context.setFillColor(set.highlightColor?.cgColor ?? set.color(atIndex: index).cgColor)
 
->>>>>>> f1acb2a6
             let sliceSpaceAngleOuter = visibleAngleCount == 1 ?
                 0.0 :
                 sliceSpace / radius.DEG2RAD
