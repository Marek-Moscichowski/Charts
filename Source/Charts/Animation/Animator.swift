//
//  Animator.swift
//  Charts
//
//  Copyright 2015 Daniel Cohen Gindi & Philipp Jahoda
//  A port of MPAndroidChart for iOS
//  Licensed under Apache License 2.0
//
//  https://github.com/danielgindi/Charts
//

import Foundation
import CoreGraphics

#if !os(OSX)
    import UIKit
#endif

@objc(ChartAnimatorDelegate)
public protocol AnimatorDelegate
{
    /// Called when the Animator has stepped.
    func animatorUpdated(_ animator: Animator)
    
    /// Called when the Animator has stopped.
    func animatorStopped(_ animator: Animator)
}

@objc(ChartAnimator)
open class Animator: NSObject
{
<<<<<<< HEAD
    public enum Dimension: Int {
        case x, y, h
    }

    public struct State
    {
        var phase:      Double       = 1.0
        var duration:   TimeInterval = 0.0
        var startTime:  TimeInterval = 0.0
        var endTime:    TimeInterval = 0.0
        var enabled:    Bool         = false
        var easing:     ChartEasingFunctionBlock?

        mutating func updatePhase(currentTime: TimeInterval) {
            var elapsed = currentTime - startTime
            if elapsed > duration
            {
                elapsed = duration
            }
            self.phase = easing?(elapsed, duration) ?? Double(elapsed / duration)
        }
    }

    fileprivate var animatedDimensions: [Dimension: State] = [:]

    open weak var delegate: AnimatorDelegate?
    open var updateBlock: (() -> Void)?
    open var stopBlock: (() -> Void)?
    
    /// the phase that is animated and influences the drawn values on the x-axis
    open var phaseX: Double {
        return animatedDimensions[.x]?.phase ?? 1.0
    }

    /// the phase that is animated and influences the drawn values on the y-axis
    open var phaseY: Double {
        return animatedDimensions[.y]?.phase ?? 1.0
    }
    
    fileprivate var _displayLink: NSUIDisplayLink?

    fileprivate var _endTime: TimeInterval {
        return animatedDimensions.reduce(0) { (m, animation) -> TimeInterval in
            return max(m, animation.1.endTime)
        }
    }
=======
    @objc open weak var delegate: AnimatorDelegate?
    @objc open var updateBlock: (() -> Void)?
    @objc open var stopBlock: (() -> Void)?
    
    /// the phase that is animated and influences the drawn values on the x-axis
    @objc open var phaseX: Double = 1.0
    
    /// the phase that is animated and influences the drawn values on the y-axis
    @objc open var phaseY: Double = 1.0
    
    private var _startTimeX: TimeInterval = 0.0
    private var _startTimeY: TimeInterval = 0.0
    private var _displayLink: NSUIDisplayLink?
    
    private var _durationX: TimeInterval = 0.0
    private var _durationY: TimeInterval = 0.0
    
    private var _endTimeX: TimeInterval = 0.0
    private var _endTimeY: TimeInterval = 0.0
    private var _endTime: TimeInterval = 0.0
    
    private var _enabledX: Bool = false
    private var _enabledY: Bool = false
>>>>>>> f1acb2a6
    
    private var _easingX: ChartEasingFunctionBlock?
    private var _easingY: ChartEasingFunctionBlock?

    public override init()
    {
        super.init()
    }
    
    deinit
    {
        stop()
    }
    
    @objc open func stop()
    {
        guard _displayLink != nil else { return }

        _displayLink?.remove(from: .main, forMode: .commonModes)
        _displayLink = nil

        _enabledX = false
        _enabledY = false

        // If we stopped an animation in the middle, we do not want to leave it like this
        if phaseX != 1.0 || phaseY != 1.0
        {
<<<<<<< HEAD
            _displayLink?.remove(from: RunLoop.main, forMode: RunLoopMode.commonModes)
            _displayLink = nil
            
            disableAllAnimations()

            // If we stopped an animation in the middle, we do not want to leave it like this
            if hasUnfinishedAnimations()
            {
                finishAllAnimations()

                if (delegate != nil)
                {
                    delegate!.animatorUpdated(self)
                }
                if (updateBlock != nil)
                {
                    updateBlock!()
                }
            }

            if delegate != nil
            {
                delegate!.animatorStopped(self)
            }
            if stopBlock != nil
            {
                stopBlock?()
            }
=======
            phaseX = 1.0
            phaseY = 1.0

            delegate?.animatorUpdated(self)
            updateBlock?()
>>>>>>> f1acb2a6
        }

        delegate?.animatorStopped(self)
        stopBlock?()
    }

    open func phase(dimension: Dimension) -> Double {
        return animatedDimensions[dimension]?.phase ?? 1.0
    }

    fileprivate func hasUnfinishedAnimations() -> Bool {
        return animatedDimensions.reduce(false) { (has, animation) -> Bool in
            return has || animation.1.phase != 1.0
        }
    }

    fileprivate func hasEnabledAnimations() -> Bool {
        return animatedDimensions.reduce(true, { (has, animation) -> Bool in
            return has || animation.1.enabled
        })
    }

    fileprivate func disableAllAnimations() {
        for (dim, _) in animatedDimensions {
            animatedDimensions[dim]?.enabled = false
        }
    }

    fileprivate func finishAllAnimations() {
        for (dim, _) in animatedDimensions {
            animatedDimensions[dim]?.enabled = false
            animatedDimensions[dim]?.phase = 1.0
        }
    }

    
    private func updateAnimationPhases(_ currentTime: TimeInterval)
    {
<<<<<<< HEAD
        for (dim, _) in animatedDimensions {
            guard let enabled = animatedDimensions[dim]?.enabled , enabled else { continue }
            var elapsed = currentTime - animatedDimensions[dim]!.startTime
            if elapsed > animatedDimensions[dim]!.duration
            {
                elapsed = animatedDimensions[dim]!.duration
            }
            animatedDimensions[dim]!.updatePhase(currentTime: currentTime)
=======
        if _enabledX
        {
            let elapsedTime: TimeInterval = currentTime - _startTimeX
            let duration: TimeInterval = _durationX
            var elapsed: TimeInterval = elapsedTime
            if elapsed > duration
            {
                elapsed = duration
            }
           
            phaseX = _easingX?(elapsed, duration) ?? elapsed / duration
        }
        
        if _enabledY
        {
            let elapsedTime: TimeInterval = currentTime - _startTimeY
            let duration: TimeInterval = _durationY
            var elapsed: TimeInterval = elapsedTime
            if elapsed > duration
            {
                elapsed = duration
            }

            phaseY = _easingY?(elapsed, duration) ?? elapsed / duration
>>>>>>> f1acb2a6
        }
    }
    
    @objc private func animationLoop()
    {
        let currentTime: TimeInterval = CACurrentMediaTime()
        
        updateAnimationPhases(currentTime)

        delegate?.animatorUpdated(self)
        updateBlock?()
        
        if currentTime >= _endTime
        {
            stop()
        }
    }

    open func animate(dimension: Dimension, duration: TimeInterval, easing: ChartEasingFunctionBlock?) {
        let startTime = CACurrentMediaTime()
        let endTime = startTime + duration

        let animation = State(phase: 0.0, duration: duration, startTime: startTime, endTime: endTime, enabled: duration > 0.0, easing: easing)

        animatedDimensions[dimension] = animation

        // Take care of the first frame if rendering is already scheduled...
        updateAnimationPhases(startTime)

        if hasEnabledAnimations()
        {
            if _displayLink == nil
            {
                _displayLink = NSUIDisplayLink(target: self, selector: #selector(animationLoop))
                _displayLink?.add(to: RunLoop.main, forMode: RunLoopMode.commonModes)
            }
        }
    }

    open func animate(dimension: Dimension, duration: TimeInterval, easingOption: ChartEasingOption) {
        animate(dimension: dimension, duration: duration, easing: easingFunctionFromOption(easingOption))
    }

    open func animate(dimension: Dimension, duration: TimeInterval) {
        animate(dimension: dimension, duration: duration, easingOption: .easeInOutSine)
    }

    
    /// Animates the drawing / rendering of the chart on both x- and y-axis with the specified animation time.
    /// If `animate(...)` is called, no further calling of `invalidate()` is necessary to refresh the chart.
    /// - parameter xAxisDuration: duration for animating the x axis
    /// - parameter yAxisDuration: duration for animating the y axis
    /// - parameter easingX: an easing function for the animation on the x axis
    /// - parameter easingY: an easing function for the animation on the y axis
    @objc open func animate(xAxisDuration: TimeInterval, yAxisDuration: TimeInterval, easingX: ChartEasingFunctionBlock?, easingY: ChartEasingFunctionBlock?)
    {
        stop()
        
        animate(dimension: .x, duration: xAxisDuration, easing: easingX)
        animate(dimension: .y, duration: yAxisDuration, easing: easingY)
    }
    
    /// Animates the drawing / rendering of the chart on both x- and y-axis with the specified animation time.
    /// If `animate(...)` is called, no further calling of `invalidate()` is necessary to refresh the chart.
    /// - parameter xAxisDuration: duration for animating the x axis
    /// - parameter yAxisDuration: duration for animating the y axis
    /// - parameter easingOptionX: the easing function for the animation on the x axis
    /// - parameter easingOptionY: the easing function for the animation on the y axis
    @objc open func animate(xAxisDuration: TimeInterval, yAxisDuration: TimeInterval, easingOptionX: ChartEasingOption, easingOptionY: ChartEasingOption)
    {
        animate(dimension: .x, duration: xAxisDuration, easing: easingFunctionFromOption(easingOptionX))
        animate(dimension: .y, duration: yAxisDuration, easing: easingFunctionFromOption(easingOptionY))
    }
    
    /// Animates the drawing / rendering of the chart on both x- and y-axis with the specified animation time.
    /// If `animate(...)` is called, no further calling of `invalidate()` is necessary to refresh the chart.
    /// - parameter xAxisDuration: duration for animating the x axis
    /// - parameter yAxisDuration: duration for animating the y axis
    /// - parameter easing: an easing function for the animation
    @objc open func animate(xAxisDuration: TimeInterval, yAxisDuration: TimeInterval, easing: ChartEasingFunctionBlock?)
    {
        animate(xAxisDuration: xAxisDuration, yAxisDuration: yAxisDuration, easingX: easing, easingY: easing)
    }
    
    /// Animates the drawing / rendering of the chart on both x- and y-axis with the specified animation time.
    /// If `animate(...)` is called, no further calling of `invalidate()` is necessary to refresh the chart.
    /// - parameter xAxisDuration: duration for animating the x axis
    /// - parameter yAxisDuration: duration for animating the y axis
    /// - parameter easingOption: the easing function for the animation
    @objc open func animate(xAxisDuration: TimeInterval, yAxisDuration: TimeInterval, easingOption: ChartEasingOption = .easeInOutSine)
    {
        animate(xAxisDuration: xAxisDuration, yAxisDuration: yAxisDuration, easing: easingFunctionFromOption(easingOption))
    }

    /// Animates the drawing / rendering of the chart the x-axis with the specified animation time.
    /// If `animate(...)` is called, no further calling of `invalidate()` is necessary to refresh the chart.
    /// - parameter xAxisDuration: duration for animating the x axis
    /// - parameter easing: an easing function for the animation
    @objc open func animate(xAxisDuration: TimeInterval, easing: ChartEasingFunctionBlock?)
    {
<<<<<<< HEAD
        animate(dimension: .x, duration: xAxisDuration, easing: easing)
=======
        _startTimeX = CACurrentMediaTime()
        _durationX = xAxisDuration
        _endTimeX = _startTimeX + xAxisDuration
        _endTime = _endTimeX > _endTimeY ? _endTimeX : _endTimeY
        _enabledX = xAxisDuration > 0.0
        
        _easingX = easing
        
        // Take care of the first frame if rendering is already scheduled...
        updateAnimationPhases(_startTimeX)
        
        if _enabledX || _enabledY,
            _displayLink == nil
        {
            _displayLink = NSUIDisplayLink(target: self, selector: #selector(animationLoop))
            _displayLink?.add(to: .main, forMode: .commonModes)
        }
>>>>>>> f1acb2a6
    }
    
    /// Animates the drawing / rendering of the chart the x-axis with the specified animation time.
    /// If `animate(...)` is called, no further calling of `invalidate()` is necessary to refresh the chart.
    /// - parameter xAxisDuration: duration for animating the x axis
    /// - parameter easingOption: the easing function for the animation
    @objc open func animate(xAxisDuration: TimeInterval, easingOption: ChartEasingOption = .easeInOutSine)
    {
        animate(xAxisDuration: xAxisDuration, easing: easingFunctionFromOption(easingOption))
    }

    /// Animates the drawing / rendering of the chart the y-axis with the specified animation time.
    /// If `animate(...)` is called, no further calling of `invalidate()` is necessary to refresh the chart.
    /// - parameter yAxisDuration: duration for animating the y axis
    /// - parameter easing: an easing function for the animation
    @objc open func animate(yAxisDuration: TimeInterval, easing: ChartEasingFunctionBlock?)
    {
<<<<<<< HEAD
        animate(dimension: .y, duration: yAxisDuration, easing: easing)
=======
        _startTimeY = CACurrentMediaTime()
        _durationY = yAxisDuration
        _endTimeY = _startTimeY + yAxisDuration
        _endTime = _endTimeX > _endTimeY ? _endTimeX : _endTimeY
        _enabledY = yAxisDuration > 0.0
        
        _easingY = easing
        
        // Take care of the first frame if rendering is already scheduled...
        updateAnimationPhases(_startTimeY)
        
        if _enabledX || _enabledY,
            _displayLink == nil
        {
            _displayLink = NSUIDisplayLink(target: self, selector: #selector(animationLoop))
            _displayLink?.add(to: .main, forMode: .commonModes)
        }
>>>>>>> f1acb2a6
    }
    
    /// Animates the drawing / rendering of the chart the y-axis with the specified animation time.
    /// If `animate(...)` is called, no further calling of `invalidate()` is necessary to refresh the chart.
    /// - parameter yAxisDuration: duration for animating the y axis
    /// - parameter easingOption: the easing function for the animation
    @objc open func animate(yAxisDuration: TimeInterval, easingOption: ChartEasingOption = .easeInOutSine)
    {
        animate(yAxisDuration: yAxisDuration, easing: easingFunctionFromOption(easingOption))
    }
}<|MERGE_RESOLUTION|>--- conflicted
+++ resolved
@@ -29,7 +29,6 @@
 @objc(ChartAnimator)
 open class Animator: NSObject
 {
-<<<<<<< HEAD
     public enum Dimension: Int {
         case x, y, h
     }
@@ -76,31 +75,6 @@
             return max(m, animation.1.endTime)
         }
     }
-=======
-    @objc open weak var delegate: AnimatorDelegate?
-    @objc open var updateBlock: (() -> Void)?
-    @objc open var stopBlock: (() -> Void)?
-    
-    /// the phase that is animated and influences the drawn values on the x-axis
-    @objc open var phaseX: Double = 1.0
-    
-    /// the phase that is animated and influences the drawn values on the y-axis
-    @objc open var phaseY: Double = 1.0
-    
-    private var _startTimeX: TimeInterval = 0.0
-    private var _startTimeY: TimeInterval = 0.0
-    private var _displayLink: NSUIDisplayLink?
-    
-    private var _durationX: TimeInterval = 0.0
-    private var _durationY: TimeInterval = 0.0
-    
-    private var _endTimeX: TimeInterval = 0.0
-    private var _endTimeY: TimeInterval = 0.0
-    private var _endTime: TimeInterval = 0.0
-    
-    private var _enabledX: Bool = false
-    private var _enabledY: Bool = false
->>>>>>> f1acb2a6
     
     private var _easingX: ChartEasingFunctionBlock?
     private var _easingY: ChartEasingFunctionBlock?
@@ -121,14 +95,10 @@
 
         _displayLink?.remove(from: .main, forMode: .commonModes)
         _displayLink = nil
-
-        _enabledX = false
-        _enabledY = false
 
         // If we stopped an animation in the middle, we do not want to leave it like this
         if phaseX != 1.0 || phaseY != 1.0
         {
-<<<<<<< HEAD
             _displayLink?.remove(from: RunLoop.main, forMode: RunLoopMode.commonModes)
             _displayLink = nil
             
@@ -157,13 +127,6 @@
             {
                 stopBlock?()
             }
-=======
-            phaseX = 1.0
-            phaseY = 1.0
-
-            delegate?.animatorUpdated(self)
-            updateBlock?()
->>>>>>> f1acb2a6
         }
 
         delegate?.animatorStopped(self)
@@ -202,7 +165,6 @@
     
     private func updateAnimationPhases(_ currentTime: TimeInterval)
     {
-<<<<<<< HEAD
         for (dim, _) in animatedDimensions {
             guard let enabled = animatedDimensions[dim]?.enabled , enabled else { continue }
             var elapsed = currentTime - animatedDimensions[dim]!.startTime
@@ -211,32 +173,6 @@
                 elapsed = animatedDimensions[dim]!.duration
             }
             animatedDimensions[dim]!.updatePhase(currentTime: currentTime)
-=======
-        if _enabledX
-        {
-            let elapsedTime: TimeInterval = currentTime - _startTimeX
-            let duration: TimeInterval = _durationX
-            var elapsed: TimeInterval = elapsedTime
-            if elapsed > duration
-            {
-                elapsed = duration
-            }
-           
-            phaseX = _easingX?(elapsed, duration) ?? elapsed / duration
-        }
-        
-        if _enabledY
-        {
-            let elapsedTime: TimeInterval = currentTime - _startTimeY
-            let duration: TimeInterval = _durationY
-            var elapsed: TimeInterval = elapsedTime
-            if elapsed > duration
-            {
-                elapsed = duration
-            }
-
-            phaseY = _easingY?(elapsed, duration) ?? elapsed / duration
->>>>>>> f1acb2a6
         }
     }
     
@@ -337,27 +273,7 @@
     /// - parameter easing: an easing function for the animation
     @objc open func animate(xAxisDuration: TimeInterval, easing: ChartEasingFunctionBlock?)
     {
-<<<<<<< HEAD
         animate(dimension: .x, duration: xAxisDuration, easing: easing)
-=======
-        _startTimeX = CACurrentMediaTime()
-        _durationX = xAxisDuration
-        _endTimeX = _startTimeX + xAxisDuration
-        _endTime = _endTimeX > _endTimeY ? _endTimeX : _endTimeY
-        _enabledX = xAxisDuration > 0.0
-        
-        _easingX = easing
-        
-        // Take care of the first frame if rendering is already scheduled...
-        updateAnimationPhases(_startTimeX)
-        
-        if _enabledX || _enabledY,
-            _displayLink == nil
-        {
-            _displayLink = NSUIDisplayLink(target: self, selector: #selector(animationLoop))
-            _displayLink?.add(to: .main, forMode: .commonModes)
-        }
->>>>>>> f1acb2a6
     }
     
     /// Animates the drawing / rendering of the chart the x-axis with the specified animation time.
@@ -375,27 +291,7 @@
     /// - parameter easing: an easing function for the animation
     @objc open func animate(yAxisDuration: TimeInterval, easing: ChartEasingFunctionBlock?)
     {
-<<<<<<< HEAD
         animate(dimension: .y, duration: yAxisDuration, easing: easing)
-=======
-        _startTimeY = CACurrentMediaTime()
-        _durationY = yAxisDuration
-        _endTimeY = _startTimeY + yAxisDuration
-        _endTime = _endTimeX > _endTimeY ? _endTimeX : _endTimeY
-        _enabledY = yAxisDuration > 0.0
-        
-        _easingY = easing
-        
-        // Take care of the first frame if rendering is already scheduled...
-        updateAnimationPhases(_startTimeY)
-        
-        if _enabledX || _enabledY,
-            _displayLink == nil
-        {
-            _displayLink = NSUIDisplayLink(target: self, selector: #selector(animationLoop))
-            _displayLink?.add(to: .main, forMode: .commonModes)
-        }
->>>>>>> f1acb2a6
     }
     
     /// Animates the drawing / rendering of the chart the y-axis with the specified animation time.
